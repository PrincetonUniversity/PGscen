--- conflicted
+++ resolved
@@ -24,26 +24,6 @@
 
     entry_points={
         'console_scripts': [
-<<<<<<< HEAD
-            'pgscen-load=pgscen.command_line:run_load',
-            'pgscen-wind=pgscen.command_line:run_wind',
-            'pgscen-solar=pgscen.command_line:run_solar',
-            'pgscen-load-solar=pgscen.command_line:run_load_solar_joint',
-            'pgscen=pgscen.command_line:run_t7k',
-
-            'pgscen-pca-solar=pgscen.pca_command_line:run_solar',
-            'pgscen-pca-load-solar=pgscen.pca_command_line:run_load_solar',
-            'pgscen-pca=pgscen.pca_command_line:run_t7k_pca',
-
-            'pgscen-rts=pgscen.rts_gmlc.command_line:run_rts',
-            'pgscen-rts-joint=pgscen.rts_gmlc.command_line:run_rts_joint',
-            'pgscen-rts-solar=pgscen.rts_gmlc.command_line:run_rts_solar',
-            'pgscen-rts-pca-solar=pgscen.rts_gmlc.pca_command_line:run_solar',
-            'pgscen-rts-pca-load-solar'
-            '=pgscen.rts_gmlc.pca_command_line:run_load_solar',
-            'pgscen-rts-pca=pgscen.rts_gmlc.pca_command_line:run_rts_pca',
-        ],
-=======
             'pgscen-load=pgscen.command_line:create_load_scenarios',
             'pgscen-wind=pgscen.command_line:create_wind_scenarios',
             'pgscen-solar=pgscen.command_line:create_solar_scenarios',
@@ -65,7 +45,6 @@
             '=pgscen.rts_gmlc.command_line:create_pca_load_solar_scenarios',
             'pgscen-rts-pca=pgscen.rts_gmlc.command_line:create_pca_scenarios',
             ],
->>>>>>> a3d5c97b
         },
 
     install_requires=['numpy', 'matplotlib', 'pandas', 'scipy'],
